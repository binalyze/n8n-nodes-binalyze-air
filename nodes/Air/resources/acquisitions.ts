import {
	IExecuteFunctions,
	INodeExecutionData,
	NodeOperationError,
	ILoadOptionsFunctions,
	INodePropertyOptions,
	INodeListSearchResult,
	INodeProperties,
} from 'n8n-workflow';

import {
	getAirCredentials,
	extractEntityId,
	isValidEntity,
	createListSearchResults,
	createLoadOptions,
	handleExecuteError,
	normalizeAndValidateId,
	catchAndFormatError,
} from '../utils/helpers';

import { AirCredentials } from '../../../credentials/AirApi.credentials';
import { api as acquisitionsApi } from '../api/acquisitions/acquisitions';
import { api as evidenceRepositoriesApi } from '../api/evidence/evidencerepositories';
import { findOrganizationByName } from './organizations';
import { getRepositories } from './repositories';

export const AcquisitionsOperations: INodeProperties[] = [
	{
		displayName: 'Operation',
		name: 'operation',
		type: 'options',
		noDataExpression: true,
		displayOptions: {
			show: {
				resource: ['acquisitions'],
			},
		},
		options: [
			{
				name: 'Assign Evidence Acquisition Task',
				value: 'assignEvidenceTask',
				description: 'Assign an evidence acquisition task by filter',
				action: 'Assign an evidence acquisition task',
			},
			{
				name: 'Get Profile',
				value: 'get',
				description: 'Retrieve a specific acquisition profile',
				action: 'Get an acquisition profile',
			},
		],
		default: 'get',
	},

	// Organization for evidence tasks
	{
		displayName: 'Organization',
		name: 'organizationId',
		type: 'resourceLocator',
		default: { mode: 'list', value: '' },
		placeholder: 'Select an organization...',
		displayOptions: {
			show: {
				resource: ['acquisitions'],
				operation: ['assignEvidenceTask'],
			},
		},
		modes: [
			{
				displayName: 'From List',
				name: 'list',
				type: 'list',
				placeholder: 'Select an organization...',
				typeOptions: {
					searchListMethod: 'getOrganizations',
					searchable: true,
				},
			},
			{
				displayName: 'By ID',
				name: 'id',
				type: 'string',
				validation: [
					{
						type: 'regex',
						properties: {
							regex: '^[0-9]+$',
							errorMessage: 'Not a valid organization ID (must be numeric)',
						},
					},
				],
				placeholder: 'Enter organization ID (e.g., 123)',
			},
			{
				displayName: 'By Name',
				name: 'name',
				type: 'string',
				placeholder: 'Enter organization name',
			},
		],
		required: true,
		description: 'The organization for the acquisition task',
	},

	{
		displayName: 'Acquisition Profile',
		name: 'acquisitionProfileId',
		type: 'resourceLocator',
		default: { mode: 'list', value: '' },
		placeholder: 'Select an acquisition profile...',
		displayOptions: {
			show: {
				resource: ['acquisitions'],
				operation: ['get'],
			},
		},
		modes: [
			{
				displayName: 'From List',
				name: 'list',
				type: 'list',
				placeholder: 'Select an acquisition profile...',
				typeOptions: {
					searchListMethod: 'getAcquisitionProfiles',
					searchable: true,
				},
			},
			{
				displayName: 'By ID',
				name: 'id',
				type: 'string',
				validation: [
					{
						type: 'regex',
						properties: {
							regex: '^[a-zA-Z0-9-_]+$',
							errorMessage: 'Not a valid acquisition profile ID (must contain only letters, numbers, hyphens, and underscores)',
						},
					},
				],
				placeholder: 'Enter acquisition profile ID',
			},
		],
		required: true,
		description: 'The acquisition profile to operate on',
	},

	// Case ID for task operations
	{
		displayName: 'Case',
		name: 'caseId',
		type: 'resourceLocator',
		default: { mode: 'list', value: '' },
		placeholder: 'Select a case...',
		displayOptions: {
			show: {
				resource: ['acquisitions'],
				operation: ['assignEvidenceTask'],
			},
		},
		modes: [
			{
				displayName: 'From List',
				name: 'list',
				type: 'list',
				placeholder: 'Select a case...',
				typeOptions: {
					searchListMethod: 'getCases',
					searchable: true,
				},
			},
			{
				displayName: 'By ID',
				name: 'id',
				type: 'string',
				validation: [
					{
						type: 'regex',
						properties: {
							regex: '^[a-zA-Z0-9-_]+$',
							errorMessage: 'Not a valid case ID (must contain only letters, numbers, hyphens, and underscores)',
						},
					},
				],
				placeholder: 'Enter case ID',
			},
		],
		required: true,
		description: 'The case to assign the acquisition task to',
	},

	// Acquisition Profile for evidence acquisition and off-network tasks only
	{
		displayName: 'Acquisition Profile',
		name: 'acquisitionProfileIdForTask',
		type: 'resourceLocator',
		default: { mode: 'list', value: '' },
		placeholder: 'Select an acquisition profile...',
		displayOptions: {
			show: {
				resource: ['acquisitions'],
<<<<<<< HEAD
				operation: ['assignEvidenceTask', 'createOffNetworkTask'],
=======
				operation: ['assignEvidenceTask'],
>>>>>>> f8d6cfe5
			},
		},
		modes: [
			{
				displayName: 'From List',
				name: 'list',
				type: 'list',
				placeholder: 'Select an acquisition profile...',
				typeOptions: {
					searchListMethod: 'getAcquisitionProfiles',
					searchable: true,
				},
			},
			{
				displayName: 'By ID',
				name: 'id',
				type: 'string',
				validation: [
					{
						type: 'regex',
						properties: {
							regex: '^[a-zA-Z0-9-_]+$',
							errorMessage: 'Not a valid acquisition profile ID (must contain only letters, numbers, hyphens, and underscores)',
						},
					},
				],
				placeholder: 'Enter acquisition profile ID',
			},
		],
		required: true,
		description: 'The acquisition profile to use for the task',
	},

	// Task Name for evidence acquisition tasks
	{
		displayName: 'Task Name',
		name: 'taskName',
		type: 'string',
		default: '',
		placeholder: 'Enter task name (optional)',
		displayOptions: {
			show: {
				resource: ['acquisitions'],
				operation: ['assignEvidenceTask'],
			},
		},
		description: 'Optional name for the acquisition task',
	},

	// Save To Configuration
	{
		displayName: 'Save To',
		name: 'saveToLocation',
		type: 'options',
		default: 'local',
		displayOptions: {
			show: {
				resource: ['acquisitions'],
				operation: ['assignEvidenceTask'],
			},
		},
		options: [
			{
				name: 'Local',
				value: 'local',
				description: 'Save evidence to local storage on each platform',
			},
			{
				name: 'Repository',
				value: 'repository',
				description: 'Save evidence to a configured evidence repository',
			},
		],
		description: 'Where to save the acquired evidence',
	},

	// Repository selector for when Save To is Repository
	{
		displayName: 'Evidence Repository',
		name: 'repositoryId',
		type: 'resourceLocator',
		default: { mode: 'list', value: '' },
		placeholder: 'Select an evidence repository...',
		displayOptions: {
			show: {
				resource: ['acquisitions'],
				operation: ['assignEvidenceTask'],
				saveToLocation: ['repository'],
			},
		},
		modes: [
			{
				displayName: 'From List',
				name: 'list',
				type: 'list',
				placeholder: 'Select an evidence repository...',
				typeOptions: {
					searchListMethod: 'getRepositories',
					searchable: true,
				},
			},
			{
				displayName: 'By ID',
				name: 'id',
				type: 'string',
				validation: [
					{
						type: 'regex',
						properties: {
							regex: '^[a-zA-Z0-9-_]+$',
							errorMessage: 'Not a valid repository ID (must contain only letters, numbers, hyphens, and underscores)',
						},
					},
				],
				placeholder: 'Enter repository ID',
			},
			{
				displayName: 'By Name',
				name: 'name',
				type: 'string',
				placeholder: 'Enter repository name',
			},
		],
		required: true,
		description: 'The evidence repository to save the acquired evidence to',
	},

	// Use Most Free Volume option for local saves
	{
		displayName: 'Use Most Free Volume',
		name: 'useMostFreeVolume',
		type: 'boolean',
		default: true,
		displayOptions: {
			show: {
				resource: ['acquisitions'],
				operation: ['assignEvidenceTask'],
				saveToLocation: ['local'],
			},
		},
		description: 'Whether to automatically select the volume with the most free space for evidence storage',
	},

	// Local save paths for each platform (only shown when useMostFreeVolume is false)
	{
		displayName: 'Windows Save Path',
		name: 'windowsPath',
		type: 'string',
		default: 'C:\\Binalyze\\AIR',
		displayOptions: {
			show: {
				resource: ['acquisitions'],
				operation: ['assignEvidenceTask'],
				saveToLocation: ['local'],
				useMostFreeVolume: [false],
			},
		},
		description: 'Local path on Windows systems where evidence will be saved',
	},

	{
		displayName: 'Linux Save Path',
		name: 'linuxPath',
		type: 'string',
		default: 'opt/binalyze/air',
		displayOptions: {
			show: {
				resource: ['acquisitions'],
				operation: ['assignEvidenceTask'],
				saveToLocation: ['local'],
				useMostFreeVolume: [false],
			},
		},
		description: 'Local path on Linux systems where evidence will be saved',
	},

<<<<<<< HEAD
	// Task Configuration
	{
		displayName: 'Task Configuration',
		name: 'taskConfig',
		type: 'collection',
		placeholder: 'Add Configuration',
=======
	{
		displayName: 'macOS Save Path',
		name: 'macosPath',
		type: 'string',
		default: 'opt/binalyze/air',
		displayOptions: {
			show: {
				resource: ['acquisitions'],
				operation: ['assignEvidenceTask'],
				saveToLocation: ['local'],
				useMostFreeVolume: [false],
			},
		},
		description: 'Local path on macOS systems where evidence will be saved',
	},

	// Endpoint Filters (required for evidence tasks)
	{
		displayName: 'Endpoint Filters (Required)',
		name: 'endpointFilters',
		type: 'collection',
		placeholder: 'Add Filter - At least one filter is required',
>>>>>>> f8d6cfe5
		default: {},
		displayOptions: {
			show: {
				resource: ['acquisitions'],
				operation: ['assignEvidenceTask'],
			},
		},
		required: true,
<<<<<<< HEAD
		options: [
			{
				displayName: 'Bandwidth Limit (MB/s)',
				name: 'bandwidthLimit',
				type: 'number',
				default: 0,
				placeholder: '0 = unlimited',
				typeOptions: {
					minValue: 0,
				},
				displayOptions: {
					show: {
						choice: ['use-custom-options'],
					},
				},
				description: 'Maximum bandwidth usage in MB/s (0 for unlimited)',
			},
			{
				displayName: 'Configuration Choice',
				name: 'choice',
				type: 'options',
				default: 'use-custom-options',
				description: 'Whether to use custom options or default policy',
				options: [
					{
						name: 'Use Custom Options',
						value: 'use-custom-options',
					},
					{
						name: 'Use Policy',
						value: 'use-policy',
					},
				],
			},
			{
				displayName: 'CPU Usage Limit (%)',
				name: 'cpuUsageLimit',
				type: 'number',
				default: 50,
				placeholder: '50',
				typeOptions: {
					minValue: 1,
					maxValue: 100,
				},
				displayOptions: {
					show: {
						choice: ['use-custom-options'],
					},
				},
				description: 'Maximum CPU usage percentage for the task',
			},
			{
				displayName: 'Disk Space Reserve (GB)',
				name: 'diskSpaceReserve',
				type: 'number',
				default: 0,
				placeholder: '0 = unlimited',
				typeOptions: {
					minValue: 0,
				},
				displayOptions: {
					show: {
						choice: ['use-custom-options'],
					},
				},
				description: 'Disk space to reserve in GB (0 for unlimited)',
			},
			{
				displayName: 'Enable Compression',
				name: 'enableCompression',
				type: 'boolean',
				default: true,
				displayOptions: {
					show: {
						choice: ['use-custom-options'],
					},
				},
				description: 'Whether to enable compression for evidence files',
			},
			{
				displayName: 'Enable Encryption',
				name: 'enableEncryption',
				type: 'boolean',
				default: false,
				displayOptions: {
					show: {
						choice: ['use-custom-options'],
					},
				},
				description: 'Whether to enable encryption for evidence files',
			},
			{
				displayName: 'Encryption Password',
				name: 'encryptionPassword',
				type: 'string',
				typeOptions: { password: true },
				default: '',
				placeholder: 'Enter encryption password',
				displayOptions: {
					show: {
						choice: ['use-custom-options'],
						enableEncryption: [true],
					},
				},
				description: 'Password for encrypting evidence files',
			},
			{
				displayName: 'Evidence Repository',
				name: 'evidenceRepository',
				type: 'resourceLocator',
				default: { mode: 'list', value: '' },
				placeholder: 'Select an evidence repository...',
				displayOptions: {
					show: {
						choice: ['use-custom-options'],
=======
		description: 'At least one filter must be defined to target specific endpoints',
		options: [
			{
				displayName: 'Filter By Asset Name',
				name: 'assetName',
				type: 'string',
				default: '',
				placeholder: 'Enter asset name',
				description: 'Filter assets by name',
			},
			{
				displayName: 'Filter By IP Address',
				name: 'ipAddress',
				type: 'string',
				default: '',
				placeholder: 'Enter IP address',
				description: 'Filter assets by IP address',
			},
			{
				displayName: 'Filter By Management Status',
				name: 'managedStatus',
				type: 'multiOptions',
				default: [],
				placeholder: 'Select management status',
				options: [
					{
						name: 'Managed',
						value: 'managed',
					},
					{
						name: 'Unmanaged',
						value: 'unmanaged',
					},
				],
				description: 'Filter assets by management status',
			},
			{
				displayName: 'Filter By Online Status',
				name: 'onlineStatus',
				type: 'multiOptions',
				default: [],
				placeholder: 'Select online status',
				options: [
					{
						name: 'Online',
						value: 'online',
					},
					{
						name: 'Offline',
						value: 'offline',
					},
				],
				description: 'Filter assets by online status',
			},
			{
				displayName: 'Filter By Platform',
				name: 'platform',
				type: 'multiOptions',
				default: [],
				placeholder: 'Select platforms',
				options: [
					{
						name: 'Windows',
						value: 'windows',
>>>>>>> f8d6cfe5
					},
				},
				modes: [
					{
						displayName: 'From List',
						name: 'list',
						type: 'list',
						placeholder: 'Select an evidence repository...',
										typeOptions: {
					searchListMethod: 'getRepositories',
					searchable: true,
				},
					},
					{
						displayName: 'By ID',
						name: 'id',
						type: 'string',
						validation: [
							{
								type: 'regex',
								properties: {
									regex: '^[a-zA-Z0-9-_]+$',
									errorMessage: 'Not a valid evidence repository ID (must contain only letters, numbers, hyphens, and underscores)',
								},
							},
						],
						placeholder: 'Enter evidence repository ID',
					},
				],
				required: true,
				description: 'The evidence repository to store evidence files',
			},
		],
	},

	// Organization for image acquisition (simplified filtering)
	{
		displayName: 'Organization',
		name: 'imageOrganizationId',
		type: 'resourceLocator',
		default: { mode: 'list', value: '' },
		placeholder: 'Select an organization...',
		displayOptions: {
			show: {
				resource: ['acquisitions'],
				operation: ['assignImageTask'],
			},
		},
		modes: [
			{
				displayName: 'From List',
				name: 'list',
				type: 'list',
				placeholder: 'Select an organization...',
				typeOptions: {
					searchListMethod: 'getOrganizations',
					searchable: true,
				},
			},
			{
				displayName: 'By ID',
				name: 'id',
				type: 'string',
				validation: [
					{
						type: 'regex',
						properties: {
							regex: '^[0-9]+$',
							errorMessage: 'Not a valid organization ID (must be numeric)',
						},
					},
				],
				placeholder: 'Enter organization ID (e.g., 123)',
			},
			{
				displayName: 'By Name',
				name: 'name',
				type: 'string',
				placeholder: 'Enter organization name',
			},
		],
		required: true,
		description: 'The organization context for the image acquisition task',
	},

	// Disk Image Options for assignImageTask operation
	{
		displayName: 'Disk Image Options',
		name: 'diskImageOptions',
		type: 'collection',
		placeholder: 'Configure Image Settings',
		default: {},
		displayOptions: {
			show: {
				resource: ['acquisitions'],
				operation: ['assignImageTask'],
			},
		},
		required: true,
		options: [
			{
				displayName: 'Chunk Size (Bytes)',
				name: 'chunkSize',
				type: 'number',
				default: 0,
				placeholder: '0 = default',
				typeOptions: {
					minValue: 0,
				},
				description: 'Size of chunks in bytes (0 for default)',
			},
			{
				displayName: 'Description',
				name: 'description',
				type: 'string',
				default: '',
<<<<<<< HEAD
				placeholder: 'Enter image description',
				displayOptions: {
					show: {
						imageType: ['EWF2'],
					},
				},
				description: 'Description for the EWF2 image (only for EWF2 format)',
=======
				placeholder: 'Enter search term',
				description: 'Filter assets by search term',
>>>>>>> f8d6cfe5
			},
			{
				displayName: 'Endpoints and Volumes',
				name: 'endpoints',
				type: 'fixedCollection',
				default: [],
				placeholder: 'Add Endpoint',
				typeOptions: {
					multipleValues: true,
					minValue: 1,
				},
				options: [
					{
						displayName: 'Endpoint',
						name: 'endpoint',
						values: [
							{
								displayName: 'Endpoint ID',
								name: 'endpointId',
								type: 'string',
								default: '',
								placeholder: 'Enter endpoint ID',
								required: true,
								description: 'The ID of the endpoint to image',
							},
							{
								displayName: 'Volumes',
								name: 'volumes',
								type: 'string',
								default: '',
								placeholder: 'Enter comma-separated volumes (e.g., /dev/disk3s5,/dev/disk3s4)',
								required: true,
								description: 'Comma-separated list of volumes to image',
							},
						],
					},
				],
				description: 'Configure which endpoints and volumes to image',
			},
			{
				displayName: 'Examiner Name',
				name: 'examinerName',
				type: 'string',
				default: '',
<<<<<<< HEAD
				placeholder: 'Enter examiner name',
				displayOptions: {
					show: {
						imageType: ['EWF2'],
					},
				},
				description: 'Name of the examiner for the EWF2 image (only for EWF2 format)',
			},
			{
				displayName: 'Image Type',
				name: 'imageType',
				type: 'options',
				default: 'dd',
				required: true,
				options: [
					{
						name: 'DD (Raw Image)',
						value: 'dd',
					},
					{
						name: 'EWF2 (Expert Witness Format)',
						value: 'EWF2',
					},
				],
				description: 'The format for the disk image',
			},
			{
				displayName: 'Single File',
				name: 'singleFile',
				type: 'boolean',
				default: false,
				description: 'Whether to create a single image file',
			},
			{
				displayName: 'Start Offset (Bytes)',
				name: 'startOffset',
				type: 'number',
				default: 0,
				placeholder: '0 = start from beginning',
				typeOptions: {
					minValue: 0,
				},
				description: 'Starting offset in bytes (0 for beginning)',
			},
		],
	},

	// Task Configuration for assignImageTask operation
	{
		displayName: 'Task Configuration',
		name: 'taskConfig',
		type: 'collection',
		placeholder: 'Add Configuration',
		default: {},
		displayOptions: {
			show: {
				resource: ['acquisitions'],
				operation: ['assignImageTask'],
			},
		},
		required: true,
		options: [
			{
				displayName: 'Bandwidth Limit (MB/s)',
				name: 'bandwidthLimit',
				type: 'number',
				default: 0,
				placeholder: '0 = unlimited',
				typeOptions: {
					minValue: 0,
				},
				displayOptions: {
					show: {
						choice: ['use-custom-options'],
					},
				},
				description: 'Maximum bandwidth usage in MB/s (0 for unlimited)',
			},
			{
				displayName: 'Configuration Choice',
				name: 'choice',
				type: 'options',
				default: 'use-custom-options',
				description: 'Whether to use custom options or default policy',
				options: [
					{
						name: 'Use Custom Options',
						value: 'use-custom-options',
					},
					{
						name: 'Use Policy',
						value: 'use-policy',
					},
				],
			},
			{
				displayName: 'CPU Usage Limit (%)',
				name: 'cpuUsageLimit',
				type: 'number',
				default: 50,
				placeholder: '50',
				typeOptions: {
					minValue: 1,
					maxValue: 100,
				},
				displayOptions: {
					show: {
						choice: ['use-custom-options'],
					},
				},
				description: 'Maximum CPU usage percentage for the task',
			},
			{
				displayName: 'Disk Space Reserve (GB)',
				name: 'diskSpaceReserve',
				type: 'number',
				default: 0,
				placeholder: '0 = unlimited',
				typeOptions: {
					minValue: 0,
				},
				displayOptions: {
					show: {
						choice: ['use-custom-options'],
					},
				},
				description: 'Disk space to reserve in GB (0 for unlimited)',
			},
			{
				displayName: 'Enable Compression',
				name: 'enableCompression',
				type: 'boolean',
				default: true,
				displayOptions: {
					show: {
						choice: ['use-custom-options'],
					},
				},
				description: 'Whether to enable compression for image files',
			},
		],
	},

	// Task Scheduler Configuration for assignImageTask operation
	{
		displayName: 'Scheduler Configuration',
		name: 'schedulerConfig',
		type: 'collection',
		placeholder: 'Add Scheduler Settings',
		default: {},
		displayOptions: {
			show: {
				resource: ['acquisitions'],
				operation: ['assignImageTask'],
			},
		},
		options: [
			{
				displayName: 'Custom Timezone',
				name: 'timezone',
				type: 'string',
				default: '',
				placeholder: 'UTC',
				displayOptions: {
					show: {
						when: ['scheduled'],
						timezoneType: ['custom'],
					},
				},
				description: 'Custom timezone identifier (e.g., UTC, America/New_York)',
			},
			{
				displayName: 'Execution Type',
				name: 'when',
				type: 'options',
				default: 'now',
				description: 'When to execute the task',
				options: [
					{
						name: 'Now',
						value: 'now',
					},
					{
						name: 'Scheduled',
						value: 'scheduled',
					},
				],
			},
			{
				displayName: 'Repeat Task',
				name: 'isRepeat',
				type: 'boolean',
				default: false,
				displayOptions: {
					show: {
						when: ['scheduled'],
					},
				},
				description: 'Whether to repeat the task',
			},
			{
				displayName: 'Start Date',
				name: 'startDate',
				type: 'dateTime',
				default: '',
				displayOptions: {
					show: {
						when: ['scheduled'],
					},
				},
				description: 'When to start the scheduled task',
			},
			{
				displayName: 'Timezone Type',
				name: 'timezoneType',
				type: 'options',
				default: 'asset',
				displayOptions: {
					show: {
						when: ['scheduled'],
					},
				},
				options: [
					{
						name: 'Asset Timezone',
						value: 'asset',
					},
					{
						name: 'Custom Timezone',
						value: 'custom',
					},
				],
				description: 'Timezone to use for scheduling',
			},
		],
	},
=======
				placeholder: 'Enter comma-separated tags',
				description: 'Filter assets by tags (comma-separated)',
			},
		],
	},
>>>>>>> f8d6cfe5
];

// Helper functions for acquisitions
export function extractAcquisitionProfileId(acquisitionProfile: any): string {
	return extractEntityId(acquisitionProfile, 'acquisition profile');
}

export function isValidAcquisitionProfile(acquisitionProfile: any): boolean {
	return isValidEntity(acquisitionProfile, ['name']);
}

export async function fetchAllAcquisitionProfiles(
	context: ILoadOptionsFunctions | IExecuteFunctions,
	credentials: AirCredentials,
	organizationIds: string = '0',
	searchFilter?: string,
	pageSize: number = 100
): Promise<any[]> {
	try {
		const queryParams: Record<string, string | number> = {
			pageSize,
		};

		if (searchFilter) {
			queryParams['search'] = searchFilter;
		}

		const response = await acquisitionsApi.getAcquisitionProfiles(context, credentials, organizationIds, queryParams);
		return response.result.entities || [];
	} catch (error) {
		throw new Error(`Failed to fetch acquisition profiles: ${error instanceof Error ? error.message : String(error)}`);
	}
}

// Helper functions for evidence repositories
export function extractEvidenceRepositoryId(evidenceRepository: any): string {
	return extractEntityId(evidenceRepository, 'evidence repository');
}

export function isValidEvidenceRepository(evidenceRepository: any): boolean {
	return isValidEntity(evidenceRepository, ['name']);
}

export async function fetchAllEvidenceRepositories(
	context: ILoadOptionsFunctions | IExecuteFunctions,
	credentials: AirCredentials,
	organizationIds: string = '0',
	searchFilter?: string,
	pageSize: number = 100
): Promise<any[]> {
	try {
		const repositories = await evidenceRepositoriesApi.getAllEvidenceRepositories(
			context,
			credentials,
			organizationIds,
			searchFilter,
			pageSize
		);
		return repositories || [];
	} catch (error) {
		throw new Error(`Failed to fetch evidence repositories: ${error instanceof Error ? error.message : String(error)}`);
	}
}



// Load options methods
export { getRepositories };

export async function getAcquisitionProfiles(this: ILoadOptionsFunctions, searchTerm?: string): Promise<INodeListSearchResult> {
	try {
		const credentials = await getAirCredentials(this);
		const organizationIds = '0'; // Use default or get from context

		const acquisitionProfiles = await fetchAllAcquisitionProfiles(
			this,
			credentials,
			organizationIds,
			searchTerm
		);

		return createListSearchResults(
			acquisitionProfiles,
			isValidAcquisitionProfile,
			(profile) => ({
				name: profile.name,
				value: extractAcquisitionProfileId(profile),
				url: '',
			}),
			searchTerm
		);
	} catch (error) {
		const formattedError = catchAndFormatError(error, 'search acquisition profiles');
		throw formattedError;
	}
}

export async function getAcquisitionProfilesOptions(this: ILoadOptionsFunctions): Promise<INodePropertyOptions[]> {
	try {
		const credentials = await getAirCredentials(this);
		const organizationIds = '0'; // Use default or get from context

		const acquisitionProfiles = await fetchAllAcquisitionProfiles(
			this,
			credentials,
			organizationIds
		);

		return createLoadOptions(
			acquisitionProfiles,
			isValidAcquisitionProfile,
			(profile) => ({
				name: profile.name,
				value: extractAcquisitionProfileId(profile),
			})
		);
	} catch (error) {
		const formattedError = catchAndFormatError(error, 'load acquisition profiles options');
		throw formattedError;
	}
}

export async function getEvidenceRepositories(this: ILoadOptionsFunctions, searchTerm?: string): Promise<INodeListSearchResult> {
	try {
		const credentials = await getAirCredentials(this);
		const organizationIds = '0'; // Use default or get from context

		const evidenceRepositories = await fetchAllEvidenceRepositories(
			this,
			credentials,
			organizationIds,
			searchTerm
		);

		return createListSearchResults(
			evidenceRepositories,
			isValidEvidenceRepository,
			(repository) => ({
				name: repository.name,
				value: extractEvidenceRepositoryId(repository),
				url: '',
			}),
			searchTerm
		);
	} catch (error) {
		const formattedError = catchAndFormatError(error, 'search evidence repositories');
		throw formattedError;
	}
}

export async function getEvidenceRepositoriesOptions(this: ILoadOptionsFunctions): Promise<INodePropertyOptions[]> {
	try {
		const credentials = await getAirCredentials(this);
		const organizationIds = '0'; // Use default or get from context

		const evidenceRepositories = await fetchAllEvidenceRepositories(
			this,
			credentials,
			organizationIds
		);

		return createLoadOptions(
			evidenceRepositories,
			isValidEvidenceRepository,
			(repository) => ({
				name: repository.name,
				value: extractEvidenceRepositoryId(repository),
			})
		);
	} catch (error) {
		const formattedError = catchAndFormatError(error, 'load evidence repositories options');
		throw formattedError;
	}
}

// Main execute function
export async function executeAcquisitions(this: IExecuteFunctions): Promise<INodeExecutionData[][]> {
	const items = this.getInputData();
	const returnData: INodeExecutionData[] = [];
	const credentials = await getAirCredentials(this);
	const resource = this.getNodeParameter('resource', 0) as string;
	const operation = this.getNodeParameter('operation', 0) as string;

	for (let i = 0; i < items.length; i++) {
		try {
			let responseData: any;

			if (operation === 'get') {
				// Get Single Acquisition Profile
				const acquisitionProfileId = this.getNodeParameter('acquisitionProfileId', i) as any;
				const profileId = normalizeAndValidateId(acquisitionProfileId.value || acquisitionProfileId, 'Acquisition Profile ID');

				responseData = await acquisitionsApi.getAcquisitionProfileById(this, credentials, profileId);
				responseData = responseData.result;

			} else if (operation === 'assignEvidenceTask') {
				// Assign Evidence Acquisition Task
				const organizationId = this.getNodeParameter('organizationId', i) as any;
				const caseId = this.getNodeParameter('caseId', i) as any;
				const acquisitionProfileId = this.getNodeParameter('acquisitionProfileIdForTask', i) as any;
				const taskName = this.getNodeParameter('taskName', i) as string;
				const endpointFilters = this.getNodeParameter('endpointFilters', i) as any;
				const taskConfig = this.getNodeParameter('taskConfig', i) as any;

				// Validate that at least one endpoint filter is provided
				const hasFilters = endpointFilters && Object.keys(endpointFilters).some(key => {
					const value = endpointFilters[key];
					if (Array.isArray(value)) {
						return value.length > 0;
					}
					return value && value.toString().trim().length > 0;
				});

				if (!hasFilters) {
					throw new NodeOperationError(this.getNode(), 'At least one endpoint filter must be provided to target specific endpoints');
				}

				// Save To configuration parameters
				const saveToLocation = this.getNodeParameter('saveToLocation', i) as string;
				const repositoryId = saveToLocation === 'repository' ? this.getNodeParameter('repositoryId', i) as any : undefined;
				const useMostFreeVolume = saveToLocation === 'local' ? this.getNodeParameter('useMostFreeVolume', i) as boolean : undefined;
				const windowsPath = saveToLocation === 'local' && !useMostFreeVolume ? this.getNodeParameter('windowsPath', i) as string : undefined;
				const linuxPath = saveToLocation === 'local' && !useMostFreeVolume ? this.getNodeParameter('linuxPath', i) as string : undefined;
				const macosPath = saveToLocation === 'local' && !useMostFreeVolume ? this.getNodeParameter('macosPath', i) as string : undefined;

				// Validate that at least one endpoint filter is provided
				const hasFilter = Boolean(
					endpointFilters.searchTerm ||
					endpointFilters.assetName ||
					endpointFilters.ipAddress ||
					(endpointFilters.platform && endpointFilters.platform.length > 0) ||
					(endpointFilters.onlineStatus && endpointFilters.onlineStatus.length > 0) ||
					(endpointFilters.managedStatus && endpointFilters.managedStatus.length > 0) ||
					endpointFilters.tags
				);

				if (!hasFilter) {
					throw new NodeOperationError(this.getNode(), 'At least one endpoint filter must be provided for evidence acquisition task', { itemIndex: i });
				}

				// Get organization ID
				let orgId: number;
				if (organizationId.mode === 'name') {
					const orgIdString = await findOrganizationByName(this, credentials, organizationId.value);
					orgId = parseInt(orgIdString, 10);
				} else {
					orgId = parseInt(organizationId.value || organizationId, 10);
				}

				const taskData: any = {
					caseId: normalizeAndValidateId(caseId.value || caseId, 'Case ID'),
					acquisitionProfileId: normalizeAndValidateId(acquisitionProfileId.value || acquisitionProfileId, 'Acquisition Profile ID'),
					filter: {
						organizationIds: [orgId], // Always include the selected organization
					},
				};

				if (taskName) {
					taskData.taskName = taskName;
				}

				// Build Save To configuration
				taskData.taskConfig = {
					choice: 'use-custom-options',
					saveTo: {
						windows: {
							location: saveToLocation,
							useMostFreeVolume: useMostFreeVolume || true,
							directCollection: false,
							tmp: 'Binalyze\\AIR\\tmp',
						},
						linux: {
							location: saveToLocation,
							useMostFreeVolume: useMostFreeVolume || true,
							directCollection: false,
							tmp: 'opt/binalyze/air/tmp',
						},
						macos: {
							location: saveToLocation,
							useMostFreeVolume: useMostFreeVolume || true,
							directCollection: false,
							tmp: 'opt/binalyze/air/tmp',
						},
						aix: {
							location: saveToLocation,
							useMostFreeVolume: useMostFreeVolume || true,
							tmp: 'opt/binalyze/air/tmp',
						},
					},
				};

				// Set platform-specific paths or repository ID
				if (saveToLocation === 'local') {
					taskData.taskConfig.saveTo.windows.path = windowsPath || 'C:\\Binalyze\\AIR';
					taskData.taskConfig.saveTo.linux.path = linuxPath || 'opt/binalyze/air';
					taskData.taskConfig.saveTo.macos.path = macosPath || 'opt/binalyze/air';
					taskData.taskConfig.saveTo.aix.path = 'opt/binalyze/air'; // Use default path for AIX
				} else if (saveToLocation === 'repository') {
					const repoId = normalizeAndValidateId(repositoryId.value || repositoryId, 'Repository ID');
					taskData.taskConfig.saveTo.windows.repositoryId = repoId;
					taskData.taskConfig.saveTo.linux.repositoryId = repoId;
					taskData.taskConfig.saveTo.macos.repositoryId = repoId;
					taskData.taskConfig.saveTo.aix.repositoryId = repoId;
				}

				// Build filter from endpoint filters
				if (endpointFilters.searchTerm) taskData.filter.searchTerm = endpointFilters.searchTerm;
				if (endpointFilters.assetName) taskData.filter.name = endpointFilters.assetName;
				if (endpointFilters.ipAddress) taskData.filter.ipAddress = endpointFilters.ipAddress;
				if (endpointFilters.platform) taskData.filter.platform = endpointFilters.platform;
				if (endpointFilters.onlineStatus) taskData.filter.onlineStatus = endpointFilters.onlineStatus;
				if (endpointFilters.managedStatus) taskData.filter.managedStatus = endpointFilters.managedStatus;
				if (endpointFilters.tags) taskData.filter.tags = endpointFilters.tags.split(',').map((tag: string) => tag.trim());

				// Build TaskConfig
				taskData.taskConfig = {
					choice: taskConfig.choice || 'use-custom-options',
				};

				if (taskConfig.choice === 'use-custom-options') {
					// Get evidence repository ID
					const evidenceRepositoryId = normalizeAndValidateId(
						taskConfig.evidenceRepository?.value || taskConfig.evidenceRepository,
						'Evidence Repository ID'
					);

					// Configure save to repository for all platforms
					taskData.taskConfig.saveTo = {
						windows: {
							location: 'repository',
							path: 'C:\\Binalyze\\AIR',
							useMostFreeVolume: true,
							repositoryId: evidenceRepositoryId,
							tmp: 'Binalyze\\AIR\\tmp',
							directCollection: false,
						},
						linux: {
							location: 'repository',
							path: 'opt/binalyze/air',
							useMostFreeVolume: true,
							repositoryId: evidenceRepositoryId,
							tmp: 'opt/binalyze/air/tmp',
							directCollection: false,
						},
						macos: {
							location: 'repository',
							path: 'opt/binalyze/air',
							useMostFreeVolume: true,
							repositoryId: evidenceRepositoryId,
							tmp: 'opt/binalyze/air/tmp',
							directCollection: false,
						},
						aix: {
							location: 'repository',
							path: 'opt/binalyze/air',
							useMostFreeVolume: true,
							repositoryId: evidenceRepositoryId,
							tmp: 'opt/binalyze/air/tmp',
						},
					};

					// Configure other task settings
					taskData.taskConfig.cpu = {
						limit: taskConfig.cpuUsageLimit || 50,
					};

					taskData.taskConfig.bandwidth = {
						limit: taskConfig.bandwidthLimit || 0,
					};

					taskData.taskConfig.diskSpace = {
						reserve: taskConfig.diskSpaceReserve || 0,
					};

					taskData.taskConfig.compression = {
						enabled: taskConfig.enableCompression !== false,
						encryption: {
							enabled: taskConfig.enableEncryption || false,
							password: taskConfig.encryptionPassword || null,
						},
					};

					// Set sendTo location based on whether evidence repository is selected
					if (taskConfig.evidenceRepository) {
						taskData.taskConfig.sendTo = {
							location: 'repository',
							repositoryId: evidenceRepositoryId,
						};
					} else {
						taskData.taskConfig.sendTo = {
							location: 'user-local',
						};
					}
				}

				responseData = await acquisitionsApi.assignEvidenceAcquisitionTask(this, credentials, taskData);
				responseData = responseData.result;

<<<<<<< HEAD
			} else if (operation === 'assignImageTask') {
				// Assign Image Acquisition Task
				const caseId = this.getNodeParameter('caseId', i) as any;
				const taskName = this.getNodeParameter('taskName', i) as string;
				const imageOrganizationId = this.getNodeParameter('imageOrganizationId', i) as any;
				const diskImageOptions = this.getNodeParameter('diskImageOptions', i) as any;
				const taskConfig = this.getNodeParameter('taskConfig', i) as any;
				const schedulerConfig = this.getNodeParameter('schedulerConfig', i) as any;

				// Get organization ID
				let orgId: number;
				if (imageOrganizationId.mode === 'name') {
					const orgIdString = await findOrganizationByName(this, credentials, imageOrganizationId.value);
					orgId = parseInt(orgIdString, 10);
				} else {
					orgId = parseInt(imageOrganizationId.value || imageOrganizationId, 10);
				}

				// Transform endpoints array format for API
				const endpoints = diskImageOptions.endpoints?.endpoint?.map((ep: any) => ({
					endpointId: ep.endpointId,
					volumes: ep.volumes.split(',').map((vol: string) => vol.trim()),
				})) || [];

				if (endpoints.length === 0) {
					throw new NodeOperationError(this.getNode(), 'At least one endpoint with volumes must be configured for image acquisition');
				}

				const taskData: any = {
					caseId: normalizeAndValidateId(caseId.value || caseId, 'Case ID'),
					filter: {
						organizationIds: [orgId],
					},
					taskConfig: {
						choice: taskConfig.choice || 'use-custom-options',
					},
					diskImageOptions: {
						endpoints: endpoints,
						chunkSize: diskImageOptions.chunkSize || 0,
						startOffset: diskImageOptions.startOffset || 0,
						singleFile: diskImageOptions.singleFile || false,
						imageType: diskImageOptions.imageType || 'dd',
					},
					schedulerConfig: { when: 'now' },
				};

				// Add EWF2-specific options if applicable
				if (diskImageOptions.imageType === 'EWF2') {
					if (diskImageOptions.description) {
						taskData.diskImageOptions.description = diskImageOptions.description;
					}
					if (diskImageOptions.examinerName) {
						taskData.diskImageOptions.examinerName = diskImageOptions.examinerName;
					}
				}

				if (taskName) {
					taskData.taskName = taskName;
				}

				// Configure task settings if using custom options
				if (taskConfig.choice === 'use-custom-options') {
					taskData.taskConfig.cpu = { limit: taskConfig.cpuUsageLimit || 50 };
					taskData.taskConfig.bandwidth = { limit: taskConfig.bandwidthLimit || 0 };
					taskData.taskConfig.diskSpace = { reserve: taskConfig.diskSpaceReserve || 0 };
					taskData.taskConfig.compression = { enabled: taskConfig.enableCompression !== false };
				}

				// Add scheduler configuration if provided
				if (schedulerConfig && schedulerConfig.when && schedulerConfig.when !== 'now') {
					taskData.schedulerConfig = {
						when: schedulerConfig.when,
						timezoneType: schedulerConfig.timezoneType || 'asset',
						timezone: schedulerConfig.timezone || undefined,
						startDate: schedulerConfig.startDate ? new Date(schedulerConfig.startDate).getTime() : undefined,
						isRepeat: schedulerConfig.isRepeat || false,
					};
				}

				responseData = await acquisitionsApi.assignImageAcquisitionTask(this, credentials, taskData);
				responseData = responseData.result;

			} else if (operation === 'createOffNetworkTask') {
				// Create Off-Network Acquisition Task
				const organizationId = this.getNodeParameter('organizationId', i) as any;
				const caseId = this.getNodeParameter('caseId', i) as any;
				const acquisitionProfileId = this.getNodeParameter('acquisitionProfileIdForTask', i) as any;
				const taskName = this.getNodeParameter('taskName', i) as string;
				const taskDescription = this.getNodeParameter('taskDescription', i, '') as string;

				let orgId: number;
				if (organizationId.mode === 'name') {
					const orgIdString = await findOrganizationByName(this, credentials, organizationId.value);
					orgId = parseInt(orgIdString, 10);
				} else {
					orgId = parseInt(organizationId.value || organizationId, 10);
				}

				const taskData: any = {
					caseId: normalizeAndValidateId(caseId.value || caseId, 'Case ID'),
					acquisitionProfileId: normalizeAndValidateId(acquisitionProfileId.value || acquisitionProfileId, 'Acquisition Profile ID'),
					organizationId: orgId,
					name: taskName,
				};

				if (taskDescription) {
					taskData.description = taskDescription;
				}

				responseData = await acquisitionsApi.createOffNetworkAcquisitionTask(this, credentials, taskData);
				responseData = responseData.result;

=======
>>>>>>> f8d6cfe5
			} else {
				throw new NodeOperationError(this.getNode(), `The operation "${operation}" is not supported for resource "${resource}"`);
			}

			const executionData: INodeExecutionData = {
				json: responseData,
				pairedItem: {
					item: i,
				},
			};

			returnData.push(executionData);

		} catch (error) {
			handleExecuteError(this, error, i, returnData);
		}
	}

	return [returnData];
}
<|MERGE_RESOLUTION|>--- conflicted
+++ resolved
@@ -21,7 +21,6 @@
 
 import { AirCredentials } from '../../../credentials/AirApi.credentials';
 import { api as acquisitionsApi } from '../api/acquisitions/acquisitions';
-import { api as evidenceRepositoriesApi } from '../api/evidence/evidencerepositories';
 import { findOrganizationByName } from './organizations';
 import { getRepositories } from './repositories';
 
@@ -190,7 +189,7 @@
 		description: 'The case to assign the acquisition task to',
 	},
 
-	// Acquisition Profile for evidence acquisition and off-network tasks only
+	// Acquisition Profile for task operations
 	{
 		displayName: 'Acquisition Profile',
 		name: 'acquisitionProfileIdForTask',
@@ -200,11 +199,7 @@
 		displayOptions: {
 			show: {
 				resource: ['acquisitions'],
-<<<<<<< HEAD
-				operation: ['assignEvidenceTask', 'createOffNetworkTask'],
-=======
-				operation: ['assignEvidenceTask'],
->>>>>>> f8d6cfe5
+				operation: ['assignEvidenceTask'],
 			},
 		},
 		modes: [
@@ -381,14 +376,6 @@
 		description: 'Local path on Linux systems where evidence will be saved',
 	},
 
-<<<<<<< HEAD
-	// Task Configuration
-	{
-		displayName: 'Task Configuration',
-		name: 'taskConfig',
-		type: 'collection',
-		placeholder: 'Add Configuration',
-=======
 	{
 		displayName: 'macOS Save Path',
 		name: 'macosPath',
@@ -411,7 +398,6 @@
 		name: 'endpointFilters',
 		type: 'collection',
 		placeholder: 'Add Filter - At least one filter is required',
->>>>>>> f8d6cfe5
 		default: {},
 		displayOptions: {
 			show: {
@@ -420,123 +406,6 @@
 			},
 		},
 		required: true,
-<<<<<<< HEAD
-		options: [
-			{
-				displayName: 'Bandwidth Limit (MB/s)',
-				name: 'bandwidthLimit',
-				type: 'number',
-				default: 0,
-				placeholder: '0 = unlimited',
-				typeOptions: {
-					minValue: 0,
-				},
-				displayOptions: {
-					show: {
-						choice: ['use-custom-options'],
-					},
-				},
-				description: 'Maximum bandwidth usage in MB/s (0 for unlimited)',
-			},
-			{
-				displayName: 'Configuration Choice',
-				name: 'choice',
-				type: 'options',
-				default: 'use-custom-options',
-				description: 'Whether to use custom options or default policy',
-				options: [
-					{
-						name: 'Use Custom Options',
-						value: 'use-custom-options',
-					},
-					{
-						name: 'Use Policy',
-						value: 'use-policy',
-					},
-				],
-			},
-			{
-				displayName: 'CPU Usage Limit (%)',
-				name: 'cpuUsageLimit',
-				type: 'number',
-				default: 50,
-				placeholder: '50',
-				typeOptions: {
-					minValue: 1,
-					maxValue: 100,
-				},
-				displayOptions: {
-					show: {
-						choice: ['use-custom-options'],
-					},
-				},
-				description: 'Maximum CPU usage percentage for the task',
-			},
-			{
-				displayName: 'Disk Space Reserve (GB)',
-				name: 'diskSpaceReserve',
-				type: 'number',
-				default: 0,
-				placeholder: '0 = unlimited',
-				typeOptions: {
-					minValue: 0,
-				},
-				displayOptions: {
-					show: {
-						choice: ['use-custom-options'],
-					},
-				},
-				description: 'Disk space to reserve in GB (0 for unlimited)',
-			},
-			{
-				displayName: 'Enable Compression',
-				name: 'enableCompression',
-				type: 'boolean',
-				default: true,
-				displayOptions: {
-					show: {
-						choice: ['use-custom-options'],
-					},
-				},
-				description: 'Whether to enable compression for evidence files',
-			},
-			{
-				displayName: 'Enable Encryption',
-				name: 'enableEncryption',
-				type: 'boolean',
-				default: false,
-				displayOptions: {
-					show: {
-						choice: ['use-custom-options'],
-					},
-				},
-				description: 'Whether to enable encryption for evidence files',
-			},
-			{
-				displayName: 'Encryption Password',
-				name: 'encryptionPassword',
-				type: 'string',
-				typeOptions: { password: true },
-				default: '',
-				placeholder: 'Enter encryption password',
-				displayOptions: {
-					show: {
-						choice: ['use-custom-options'],
-						enableEncryption: [true],
-					},
-				},
-				description: 'Password for encrypting evidence files',
-			},
-			{
-				displayName: 'Evidence Repository',
-				name: 'evidenceRepository',
-				type: 'resourceLocator',
-				default: { mode: 'list', value: '' },
-				placeholder: 'Select an evidence repository...',
-				displayOptions: {
-					show: {
-						choice: ['use-custom-options'],
-=======
 		description: 'At least one filter must be defined to target specific endpoints',
 		options: [
 			{
@@ -601,423 +470,40 @@
 					{
 						name: 'Windows',
 						value: 'windows',
->>>>>>> f8d6cfe5
-					},
-				},
-				modes: [
-					{
-						displayName: 'From List',
-						name: 'list',
-						type: 'list',
-						placeholder: 'Select an evidence repository...',
-										typeOptions: {
-					searchListMethod: 'getRepositories',
-					searchable: true,
-				},
-					},
-					{
-						displayName: 'By ID',
-						name: 'id',
-						type: 'string',
-						validation: [
-							{
-								type: 'regex',
-								properties: {
-									regex: '^[a-zA-Z0-9-_]+$',
-									errorMessage: 'Not a valid evidence repository ID (must contain only letters, numbers, hyphens, and underscores)',
-								},
-							},
-						],
-						placeholder: 'Enter evidence repository ID',
+					},
+					{
+						name: 'Linux',
+						value: 'linux',
+					},
+					{
+						name: 'macOS',
+						value: 'macos',
+					},
+					{
+						name: 'AIX',
+						value: 'aix',
 					},
 				],
-				required: true,
-				description: 'The evidence repository to store evidence files',
-			},
-		],
-	},
-
-	// Organization for image acquisition (simplified filtering)
-	{
-		displayName: 'Organization',
-		name: 'imageOrganizationId',
-		type: 'resourceLocator',
-		default: { mode: 'list', value: '' },
-		placeholder: 'Select an organization...',
-		displayOptions: {
-			show: {
-				resource: ['acquisitions'],
-				operation: ['assignImageTask'],
-			},
-		},
-		modes: [
-			{
-				displayName: 'From List',
-				name: 'list',
-				type: 'list',
-				placeholder: 'Select an organization...',
-				typeOptions: {
-					searchListMethod: 'getOrganizations',
-					searchable: true,
-				},
-			},
-			{
-				displayName: 'By ID',
-				name: 'id',
-				type: 'string',
-				validation: [
-					{
-						type: 'regex',
-						properties: {
-							regex: '^[0-9]+$',
-							errorMessage: 'Not a valid organization ID (must be numeric)',
-						},
-					},
-				],
-				placeholder: 'Enter organization ID (e.g., 123)',
-			},
-			{
-				displayName: 'By Name',
-				name: 'name',
-				type: 'string',
-				placeholder: 'Enter organization name',
-			},
-		],
-		required: true,
-		description: 'The organization context for the image acquisition task',
-	},
-
-	// Disk Image Options for assignImageTask operation
-	{
-		displayName: 'Disk Image Options',
-		name: 'diskImageOptions',
-		type: 'collection',
-		placeholder: 'Configure Image Settings',
-		default: {},
-		displayOptions: {
-			show: {
-				resource: ['acquisitions'],
-				operation: ['assignImageTask'],
-			},
-		},
-		required: true,
-		options: [
-			{
-				displayName: 'Chunk Size (Bytes)',
-				name: 'chunkSize',
-				type: 'number',
-				default: 0,
-				placeholder: '0 = default',
-				typeOptions: {
-					minValue: 0,
-				},
-				description: 'Size of chunks in bytes (0 for default)',
-			},
-			{
-				displayName: 'Description',
-				name: 'description',
+				description: 'Filter assets by platform',
+			},
+			{
+				displayName: 'Filter By Search Term',
+				name: 'searchTerm',
 				type: 'string',
 				default: '',
-<<<<<<< HEAD
-				placeholder: 'Enter image description',
-				displayOptions: {
-					show: {
-						imageType: ['EWF2'],
-					},
-				},
-				description: 'Description for the EWF2 image (only for EWF2 format)',
-=======
 				placeholder: 'Enter search term',
 				description: 'Filter assets by search term',
->>>>>>> f8d6cfe5
-			},
-			{
-				displayName: 'Endpoints and Volumes',
-				name: 'endpoints',
-				type: 'fixedCollection',
-				default: [],
-				placeholder: 'Add Endpoint',
-				typeOptions: {
-					multipleValues: true,
-					minValue: 1,
-				},
-				options: [
-					{
-						displayName: 'Endpoint',
-						name: 'endpoint',
-						values: [
-							{
-								displayName: 'Endpoint ID',
-								name: 'endpointId',
-								type: 'string',
-								default: '',
-								placeholder: 'Enter endpoint ID',
-								required: true,
-								description: 'The ID of the endpoint to image',
-							},
-							{
-								displayName: 'Volumes',
-								name: 'volumes',
-								type: 'string',
-								default: '',
-								placeholder: 'Enter comma-separated volumes (e.g., /dev/disk3s5,/dev/disk3s4)',
-								required: true,
-								description: 'Comma-separated list of volumes to image',
-							},
-						],
-					},
-				],
-				description: 'Configure which endpoints and volumes to image',
-			},
-			{
-				displayName: 'Examiner Name',
-				name: 'examinerName',
+			},
+			{
+				displayName: 'Filter By Tags',
+				name: 'tags',
 				type: 'string',
 				default: '',
-<<<<<<< HEAD
-				placeholder: 'Enter examiner name',
-				displayOptions: {
-					show: {
-						imageType: ['EWF2'],
-					},
-				},
-				description: 'Name of the examiner for the EWF2 image (only for EWF2 format)',
-			},
-			{
-				displayName: 'Image Type',
-				name: 'imageType',
-				type: 'options',
-				default: 'dd',
-				required: true,
-				options: [
-					{
-						name: 'DD (Raw Image)',
-						value: 'dd',
-					},
-					{
-						name: 'EWF2 (Expert Witness Format)',
-						value: 'EWF2',
-					},
-				],
-				description: 'The format for the disk image',
-			},
-			{
-				displayName: 'Single File',
-				name: 'singleFile',
-				type: 'boolean',
-				default: false,
-				description: 'Whether to create a single image file',
-			},
-			{
-				displayName: 'Start Offset (Bytes)',
-				name: 'startOffset',
-				type: 'number',
-				default: 0,
-				placeholder: '0 = start from beginning',
-				typeOptions: {
-					minValue: 0,
-				},
-				description: 'Starting offset in bytes (0 for beginning)',
-			},
-		],
-	},
-
-	// Task Configuration for assignImageTask operation
-	{
-		displayName: 'Task Configuration',
-		name: 'taskConfig',
-		type: 'collection',
-		placeholder: 'Add Configuration',
-		default: {},
-		displayOptions: {
-			show: {
-				resource: ['acquisitions'],
-				operation: ['assignImageTask'],
-			},
-		},
-		required: true,
-		options: [
-			{
-				displayName: 'Bandwidth Limit (MB/s)',
-				name: 'bandwidthLimit',
-				type: 'number',
-				default: 0,
-				placeholder: '0 = unlimited',
-				typeOptions: {
-					minValue: 0,
-				},
-				displayOptions: {
-					show: {
-						choice: ['use-custom-options'],
-					},
-				},
-				description: 'Maximum bandwidth usage in MB/s (0 for unlimited)',
-			},
-			{
-				displayName: 'Configuration Choice',
-				name: 'choice',
-				type: 'options',
-				default: 'use-custom-options',
-				description: 'Whether to use custom options or default policy',
-				options: [
-					{
-						name: 'Use Custom Options',
-						value: 'use-custom-options',
-					},
-					{
-						name: 'Use Policy',
-						value: 'use-policy',
-					},
-				],
-			},
-			{
-				displayName: 'CPU Usage Limit (%)',
-				name: 'cpuUsageLimit',
-				type: 'number',
-				default: 50,
-				placeholder: '50',
-				typeOptions: {
-					minValue: 1,
-					maxValue: 100,
-				},
-				displayOptions: {
-					show: {
-						choice: ['use-custom-options'],
-					},
-				},
-				description: 'Maximum CPU usage percentage for the task',
-			},
-			{
-				displayName: 'Disk Space Reserve (GB)',
-				name: 'diskSpaceReserve',
-				type: 'number',
-				default: 0,
-				placeholder: '0 = unlimited',
-				typeOptions: {
-					minValue: 0,
-				},
-				displayOptions: {
-					show: {
-						choice: ['use-custom-options'],
-					},
-				},
-				description: 'Disk space to reserve in GB (0 for unlimited)',
-			},
-			{
-				displayName: 'Enable Compression',
-				name: 'enableCompression',
-				type: 'boolean',
-				default: true,
-				displayOptions: {
-					show: {
-						choice: ['use-custom-options'],
-					},
-				},
-				description: 'Whether to enable compression for image files',
-			},
-		],
-	},
-
-	// Task Scheduler Configuration for assignImageTask operation
-	{
-		displayName: 'Scheduler Configuration',
-		name: 'schedulerConfig',
-		type: 'collection',
-		placeholder: 'Add Scheduler Settings',
-		default: {},
-		displayOptions: {
-			show: {
-				resource: ['acquisitions'],
-				operation: ['assignImageTask'],
-			},
-		},
-		options: [
-			{
-				displayName: 'Custom Timezone',
-				name: 'timezone',
-				type: 'string',
-				default: '',
-				placeholder: 'UTC',
-				displayOptions: {
-					show: {
-						when: ['scheduled'],
-						timezoneType: ['custom'],
-					},
-				},
-				description: 'Custom timezone identifier (e.g., UTC, America/New_York)',
-			},
-			{
-				displayName: 'Execution Type',
-				name: 'when',
-				type: 'options',
-				default: 'now',
-				description: 'When to execute the task',
-				options: [
-					{
-						name: 'Now',
-						value: 'now',
-					},
-					{
-						name: 'Scheduled',
-						value: 'scheduled',
-					},
-				],
-			},
-			{
-				displayName: 'Repeat Task',
-				name: 'isRepeat',
-				type: 'boolean',
-				default: false,
-				displayOptions: {
-					show: {
-						when: ['scheduled'],
-					},
-				},
-				description: 'Whether to repeat the task',
-			},
-			{
-				displayName: 'Start Date',
-				name: 'startDate',
-				type: 'dateTime',
-				default: '',
-				displayOptions: {
-					show: {
-						when: ['scheduled'],
-					},
-				},
-				description: 'When to start the scheduled task',
-			},
-			{
-				displayName: 'Timezone Type',
-				name: 'timezoneType',
-				type: 'options',
-				default: 'asset',
-				displayOptions: {
-					show: {
-						when: ['scheduled'],
-					},
-				},
-				options: [
-					{
-						name: 'Asset Timezone',
-						value: 'asset',
-					},
-					{
-						name: 'Custom Timezone',
-						value: 'custom',
-					},
-				],
-				description: 'Timezone to use for scheduling',
-			},
-		],
-	},
-=======
 				placeholder: 'Enter comma-separated tags',
 				description: 'Filter assets by tags (comma-separated)',
 			},
 		],
 	},
->>>>>>> f8d6cfe5
 ];
 
 // Helper functions for acquisitions
@@ -1049,36 +535,6 @@
 		return response.result.entities || [];
 	} catch (error) {
 		throw new Error(`Failed to fetch acquisition profiles: ${error instanceof Error ? error.message : String(error)}`);
-	}
-}
-
-// Helper functions for evidence repositories
-export function extractEvidenceRepositoryId(evidenceRepository: any): string {
-	return extractEntityId(evidenceRepository, 'evidence repository');
-}
-
-export function isValidEvidenceRepository(evidenceRepository: any): boolean {
-	return isValidEntity(evidenceRepository, ['name']);
-}
-
-export async function fetchAllEvidenceRepositories(
-	context: ILoadOptionsFunctions | IExecuteFunctions,
-	credentials: AirCredentials,
-	organizationIds: string = '0',
-	searchFilter?: string,
-	pageSize: number = 100
-): Promise<any[]> {
-	try {
-		const repositories = await evidenceRepositoriesApi.getAllEvidenceRepositories(
-			context,
-			credentials,
-			organizationIds,
-			searchFilter,
-			pageSize
-		);
-		return repositories || [];
-	} catch (error) {
-		throw new Error(`Failed to fetch evidence repositories: ${error instanceof Error ? error.message : String(error)}`);
 	}
 }
 
@@ -1140,59 +596,6 @@
 	}
 }
 
-export async function getEvidenceRepositories(this: ILoadOptionsFunctions, searchTerm?: string): Promise<INodeListSearchResult> {
-	try {
-		const credentials = await getAirCredentials(this);
-		const organizationIds = '0'; // Use default or get from context
-
-		const evidenceRepositories = await fetchAllEvidenceRepositories(
-			this,
-			credentials,
-			organizationIds,
-			searchTerm
-		);
-
-		return createListSearchResults(
-			evidenceRepositories,
-			isValidEvidenceRepository,
-			(repository) => ({
-				name: repository.name,
-				value: extractEvidenceRepositoryId(repository),
-				url: '',
-			}),
-			searchTerm
-		);
-	} catch (error) {
-		const formattedError = catchAndFormatError(error, 'search evidence repositories');
-		throw formattedError;
-	}
-}
-
-export async function getEvidenceRepositoriesOptions(this: ILoadOptionsFunctions): Promise<INodePropertyOptions[]> {
-	try {
-		const credentials = await getAirCredentials(this);
-		const organizationIds = '0'; // Use default or get from context
-
-		const evidenceRepositories = await fetchAllEvidenceRepositories(
-			this,
-			credentials,
-			organizationIds
-		);
-
-		return createLoadOptions(
-			evidenceRepositories,
-			isValidEvidenceRepository,
-			(repository) => ({
-				name: repository.name,
-				value: extractEvidenceRepositoryId(repository),
-			})
-		);
-	} catch (error) {
-		const formattedError = catchAndFormatError(error, 'load evidence repositories options');
-		throw formattedError;
-	}
-}
-
 // Main execute function
 export async function executeAcquisitions(this: IExecuteFunctions): Promise<INodeExecutionData[][]> {
 	const items = this.getInputData();
@@ -1220,20 +623,6 @@
 				const acquisitionProfileId = this.getNodeParameter('acquisitionProfileIdForTask', i) as any;
 				const taskName = this.getNodeParameter('taskName', i) as string;
 				const endpointFilters = this.getNodeParameter('endpointFilters', i) as any;
-				const taskConfig = this.getNodeParameter('taskConfig', i) as any;
-
-				// Validate that at least one endpoint filter is provided
-				const hasFilters = endpointFilters && Object.keys(endpointFilters).some(key => {
-					const value = endpointFilters[key];
-					if (Array.isArray(value)) {
-						return value.length > 0;
-					}
-					return value && value.toString().trim().length > 0;
-				});
-
-				if (!hasFilters) {
-					throw new NodeOperationError(this.getNode(), 'At least one endpoint filter must be provided to target specific endpoints');
-				}
 
 				// Save To configuration parameters
 				const saveToLocation = this.getNodeParameter('saveToLocation', i) as string;
@@ -1332,205 +721,9 @@
 				if (endpointFilters.managedStatus) taskData.filter.managedStatus = endpointFilters.managedStatus;
 				if (endpointFilters.tags) taskData.filter.tags = endpointFilters.tags.split(',').map((tag: string) => tag.trim());
 
-				// Build TaskConfig
-				taskData.taskConfig = {
-					choice: taskConfig.choice || 'use-custom-options',
-				};
-
-				if (taskConfig.choice === 'use-custom-options') {
-					// Get evidence repository ID
-					const evidenceRepositoryId = normalizeAndValidateId(
-						taskConfig.evidenceRepository?.value || taskConfig.evidenceRepository,
-						'Evidence Repository ID'
-					);
-
-					// Configure save to repository for all platforms
-					taskData.taskConfig.saveTo = {
-						windows: {
-							location: 'repository',
-							path: 'C:\\Binalyze\\AIR',
-							useMostFreeVolume: true,
-							repositoryId: evidenceRepositoryId,
-							tmp: 'Binalyze\\AIR\\tmp',
-							directCollection: false,
-						},
-						linux: {
-							location: 'repository',
-							path: 'opt/binalyze/air',
-							useMostFreeVolume: true,
-							repositoryId: evidenceRepositoryId,
-							tmp: 'opt/binalyze/air/tmp',
-							directCollection: false,
-						},
-						macos: {
-							location: 'repository',
-							path: 'opt/binalyze/air',
-							useMostFreeVolume: true,
-							repositoryId: evidenceRepositoryId,
-							tmp: 'opt/binalyze/air/tmp',
-							directCollection: false,
-						},
-						aix: {
-							location: 'repository',
-							path: 'opt/binalyze/air',
-							useMostFreeVolume: true,
-							repositoryId: evidenceRepositoryId,
-							tmp: 'opt/binalyze/air/tmp',
-						},
-					};
-
-					// Configure other task settings
-					taskData.taskConfig.cpu = {
-						limit: taskConfig.cpuUsageLimit || 50,
-					};
-
-					taskData.taskConfig.bandwidth = {
-						limit: taskConfig.bandwidthLimit || 0,
-					};
-
-					taskData.taskConfig.diskSpace = {
-						reserve: taskConfig.diskSpaceReserve || 0,
-					};
-
-					taskData.taskConfig.compression = {
-						enabled: taskConfig.enableCompression !== false,
-						encryption: {
-							enabled: taskConfig.enableEncryption || false,
-							password: taskConfig.encryptionPassword || null,
-						},
-					};
-
-					// Set sendTo location based on whether evidence repository is selected
-					if (taskConfig.evidenceRepository) {
-						taskData.taskConfig.sendTo = {
-							location: 'repository',
-							repositoryId: evidenceRepositoryId,
-						};
-					} else {
-						taskData.taskConfig.sendTo = {
-							location: 'user-local',
-						};
-					}
-				}
-
 				responseData = await acquisitionsApi.assignEvidenceAcquisitionTask(this, credentials, taskData);
 				responseData = responseData.result;
 
-<<<<<<< HEAD
-			} else if (operation === 'assignImageTask') {
-				// Assign Image Acquisition Task
-				const caseId = this.getNodeParameter('caseId', i) as any;
-				const taskName = this.getNodeParameter('taskName', i) as string;
-				const imageOrganizationId = this.getNodeParameter('imageOrganizationId', i) as any;
-				const diskImageOptions = this.getNodeParameter('diskImageOptions', i) as any;
-				const taskConfig = this.getNodeParameter('taskConfig', i) as any;
-				const schedulerConfig = this.getNodeParameter('schedulerConfig', i) as any;
-
-				// Get organization ID
-				let orgId: number;
-				if (imageOrganizationId.mode === 'name') {
-					const orgIdString = await findOrganizationByName(this, credentials, imageOrganizationId.value);
-					orgId = parseInt(orgIdString, 10);
-				} else {
-					orgId = parseInt(imageOrganizationId.value || imageOrganizationId, 10);
-				}
-
-				// Transform endpoints array format for API
-				const endpoints = diskImageOptions.endpoints?.endpoint?.map((ep: any) => ({
-					endpointId: ep.endpointId,
-					volumes: ep.volumes.split(',').map((vol: string) => vol.trim()),
-				})) || [];
-
-				if (endpoints.length === 0) {
-					throw new NodeOperationError(this.getNode(), 'At least one endpoint with volumes must be configured for image acquisition');
-				}
-
-				const taskData: any = {
-					caseId: normalizeAndValidateId(caseId.value || caseId, 'Case ID'),
-					filter: {
-						organizationIds: [orgId],
-					},
-					taskConfig: {
-						choice: taskConfig.choice || 'use-custom-options',
-					},
-					diskImageOptions: {
-						endpoints: endpoints,
-						chunkSize: diskImageOptions.chunkSize || 0,
-						startOffset: diskImageOptions.startOffset || 0,
-						singleFile: diskImageOptions.singleFile || false,
-						imageType: diskImageOptions.imageType || 'dd',
-					},
-					schedulerConfig: { when: 'now' },
-				};
-
-				// Add EWF2-specific options if applicable
-				if (diskImageOptions.imageType === 'EWF2') {
-					if (diskImageOptions.description) {
-						taskData.diskImageOptions.description = diskImageOptions.description;
-					}
-					if (diskImageOptions.examinerName) {
-						taskData.diskImageOptions.examinerName = diskImageOptions.examinerName;
-					}
-				}
-
-				if (taskName) {
-					taskData.taskName = taskName;
-				}
-
-				// Configure task settings if using custom options
-				if (taskConfig.choice === 'use-custom-options') {
-					taskData.taskConfig.cpu = { limit: taskConfig.cpuUsageLimit || 50 };
-					taskData.taskConfig.bandwidth = { limit: taskConfig.bandwidthLimit || 0 };
-					taskData.taskConfig.diskSpace = { reserve: taskConfig.diskSpaceReserve || 0 };
-					taskData.taskConfig.compression = { enabled: taskConfig.enableCompression !== false };
-				}
-
-				// Add scheduler configuration if provided
-				if (schedulerConfig && schedulerConfig.when && schedulerConfig.when !== 'now') {
-					taskData.schedulerConfig = {
-						when: schedulerConfig.when,
-						timezoneType: schedulerConfig.timezoneType || 'asset',
-						timezone: schedulerConfig.timezone || undefined,
-						startDate: schedulerConfig.startDate ? new Date(schedulerConfig.startDate).getTime() : undefined,
-						isRepeat: schedulerConfig.isRepeat || false,
-					};
-				}
-
-				responseData = await acquisitionsApi.assignImageAcquisitionTask(this, credentials, taskData);
-				responseData = responseData.result;
-
-			} else if (operation === 'createOffNetworkTask') {
-				// Create Off-Network Acquisition Task
-				const organizationId = this.getNodeParameter('organizationId', i) as any;
-				const caseId = this.getNodeParameter('caseId', i) as any;
-				const acquisitionProfileId = this.getNodeParameter('acquisitionProfileIdForTask', i) as any;
-				const taskName = this.getNodeParameter('taskName', i) as string;
-				const taskDescription = this.getNodeParameter('taskDescription', i, '') as string;
-
-				let orgId: number;
-				if (organizationId.mode === 'name') {
-					const orgIdString = await findOrganizationByName(this, credentials, organizationId.value);
-					orgId = parseInt(orgIdString, 10);
-				} else {
-					orgId = parseInt(organizationId.value || organizationId, 10);
-				}
-
-				const taskData: any = {
-					caseId: normalizeAndValidateId(caseId.value || caseId, 'Case ID'),
-					acquisitionProfileId: normalizeAndValidateId(acquisitionProfileId.value || acquisitionProfileId, 'Acquisition Profile ID'),
-					organizationId: orgId,
-					name: taskName,
-				};
-
-				if (taskDescription) {
-					taskData.description = taskDescription;
-				}
-
-				responseData = await acquisitionsApi.createOffNetworkAcquisitionTask(this, credentials, taskData);
-				responseData = responseData.result;
-
-=======
->>>>>>> f8d6cfe5
 			} else {
 				throw new NodeOperationError(this.getNode(), `The operation "${operation}" is not supported for resource "${resource}"`);
 			}
@@ -1550,4 +743,4 @@
 	}
 
 	return [returnData];
-}
+}